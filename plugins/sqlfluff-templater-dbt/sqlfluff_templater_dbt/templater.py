"""Defines the dbt templater (aka 'sqlfluff-templater-dbt' package).

Parts of this file are based on dbt-osmosis' dbt templater.
(https://github.com/z3z1ma/dbt-osmosis/blob/main/src/dbt_osmosis/dbt_templater/templater.py)
That project uses the Apache 2.0 license: https://www.apache.org/licenses/LICENSE-2.0
"""
import logging
import os.path
from pathlib import Path
from typing import Iterator, List, Optional

from dbt.clients import jinja
from dbt.exceptions import CompilationException as DbtCompilationException
from dbt.flags import PROFILES_DIR
from dbt.version import get_installed_version
from jinja2_simple_tags import StandaloneTag

<<<<<<< HEAD
from sqlfluff.core.config import FluffConfig
=======
from sqlfluff.cli.formatters import OutputStreamFormatter
from sqlfluff.core import FluffConfig
from sqlfluff.core.cached_property import cached_property
>>>>>>> 645bfa3d
from sqlfluff.core.errors import SQLTemplaterError, SQLFluffSkipFile
from sqlfluff.core.templaters.base import TemplatedFile, large_file_check
from sqlfluff.core.templaters.jinja import JinjaTemplater

from sqlfluff_templater_dbt.osmosis import DbtProjectContainer

# Instantiate the templater logger
templater_logger = logging.getLogger("sqlfluff.templater")

DBT_VERSION = get_installed_version()
DBT_VERSION_STRING = DBT_VERSION.to_version_string()
DBT_VERSION_TUPLE = (int(DBT_VERSION.major), int(DBT_VERSION.minor))

if DBT_VERSION_TUPLE >= (1, 3):
    COMPILED_SQL_ATTRIBUTE = "compiled_code"
    RAW_SQL_ATTRIBUTE = "raw_code"
else:
    COMPILED_SQL_ATTRIBUTE = "compiled_sql"
    RAW_SQL_ATTRIBUTE = "raw_sql"


class DbtTemplater(JinjaTemplater):
    """A templater using dbt."""

    name = "dbt"

    def __init__(self, **kwargs):
        self.sqlfluff_config = None
        self.formatter = None
        self.project_dir = None
        self.profiles_dir = None
        self.dbt_project_container: DbtProjectContainer = kwargs.pop(
            "dbt_project_container"
        )
        super().__init__(**kwargs)

    def _get_profiles_dir(self):
        """Get the dbt profiles directory from the configuration.

        The default is `~/.dbt` in 0.17 but we use the
        PROFILES_DIR variable from the dbt library to
        support a change of default in the future, as well
        as to support the same overwriting mechanism as
        dbt (currently an environment variable).
        """
        dbt_profiles_dir = os.path.abspath(
            os.path.expanduser(
                self.sqlfluff_config.get_section(
                    (self.templater_selector, self.name, "profiles_dir")
                )
                or PROFILES_DIR
            )
        )

        if not os.path.exists(dbt_profiles_dir):
            templater_logger.error(
                f"dbt_profiles_dir: {dbt_profiles_dir} could not be accessed. "
                "Check it exists."
            )

        return dbt_profiles_dir

    def _get_project_dir(self):
        """Get the dbt project directory from the configuration.

        Defaults to the working directory.
        """
        dbt_project_dir = os.path.abspath(
            os.path.expanduser(
                self.sqlfluff_config.get_section(
                    (self.templater_selector, self.name, "project_dir")
                )
                or os.getcwd()
            )
        )
        if not os.path.exists(dbt_project_dir):
            templater_logger.error(
                f"dbt_project_dir: {dbt_project_dir} could not be accessed. "
                "Check it exists."
            )

        return dbt_project_dir

    def _get_profile(self):
        """Get a dbt profile name from the configuration."""
        return self.sqlfluff_config.get_section(
            (self.templater_selector, self.name, "profile")
        )

    def _get_target(self):
        """Get a dbt target name from the configuration."""
        return self.sqlfluff_config.get_section(
            (self.templater_selector, self.name, "target")
        )

    def _get_cli_vars(self) -> str:
        cli_vars = self.sqlfluff_config.get_section(
            (self.templater_selector, self.name, "context")
        )

        return str(cli_vars) if cli_vars else "{}"

    def sequence_files(
        self, fnames: List[str], config=None, formatter=None
    ) -> Iterator[str]:
        """Reorder fnames to process dependent files first.

        This avoids errors when an ephemeral model is processed before use.
        """
        if formatter:  # pragma: no cover
            formatter.dispatch_compilation_header("dbt templater", "Sorting Nodes...")

        # Initialise config if not already done
        self.sqlfluff_config = config
        if not self.project_dir:
            self.project_dir = self._get_project_dir()
        if not self.profiles_dir:
            self.profiles_dir = self._get_profiles_dir()
        yield from super().sequence_files(fnames, config, formatter)

    def config_pairs(self):  # pragma: no cover
        """Returns info about the given templater for output by the cli."""
        return [
            ("templater", self.name),
            ("dbt", get_installed_version().to_version_string()),
        ]

    def _find_node(self, project, fname):
        expected_node_path = os.path.relpath(
            fname, start=os.path.abspath(project.args.project_dir)
        )
        node = project.get_node_by_path(expected_node_path)
        if node:
            return node
        skip_reason = self._find_skip_reason(project, expected_node_path)
        if skip_reason:
            raise SQLFluffSkipFile(f"Skipped file {fname} because it is {skip_reason}")
        raise SQLFluffSkipFile(
            f"File {fname} was not found in dbt project"
        )  # pragma: no cover

    @large_file_check
    def process(
        self,
        *,
<<<<<<< HEAD
        in_str: str,
        fname: Optional[str] = None,
        config: Optional[FluffConfig] = None,
        formatter=None,
        **kwargs,
    ):
        """Compile a dbt model and return the compiled SQL."""
=======
        fname: str,
        in_str: Optional[str] = None,
        config: Optional[FluffConfig] = None,
        formatter: Optional[OutputStreamFormatter] = None,
    ):
        """Compile a dbt model and return the compiled SQL.

        Args:
            fname: Path to dbt model(s)
            in_str: fname contents using configured encoding
            config: A specific config to use for this
                templating operation. Only necessary for some templaters.
            formatter: Optional object for output.
        """
>>>>>>> 645bfa3d
        # Stash the formatter if provided to use in cached methods.
        self.formatter = formatter
        self.sqlfluff_config = config
        try:
            return self._unsafe_process(
                os.path.abspath(fname) if fname else None, in_str, config
            )
        except DbtCompilationException as e:
            if e.node:
                return None, [
                    SQLTemplaterError(
                        f"dbt compilation error on file '{e.node.original_file_path}', "
                        f"{e.msg}"
                    )
                ]
            else:
                raise  # pragma: no cover
        # If a SQLFluff error is raised, just pass it through
        except SQLTemplaterError as e:  # pragma: no cover
            return None, [e]

    def _find_skip_reason(self, project, expected_node_path) -> Optional[str]:
        """Return string reason if model okay to skip, otherwise None."""
        # Scan macros.
        for macro in project.dbt.macros.values():
            if macro.original_file_path == expected_node_path:
                return "a macro"

        # Scan disabled nodes.
        for nodes in project.dbt.disabled.values():
            for node in nodes:
                if node.original_file_path == expected_node_path:
                    return "disabled"
        return None

    def _unsafe_process(
        self, fname: Optional[str], in_str: str, config: FluffConfig = None
    ):
        # Get project_dir from '.sqlfluff' config file
        self.project_dir = config.get_section(
            (self.templater_selector, self.name, "project_dir")
        )
        # Get project
        osmosis_dbt_project = self.dbt_project_container.get_project_by_root_dir(
            self.project_dir
        )
        if not osmosis_dbt_project:
            if not self.profiles_dir:
                self.profiles_dir = self._get_profiles_dir()
            assert self.project_dir
            assert self.profiles_dir
            osmosis_dbt_project = self.dbt_project_container.add_project(
                project_dir=self.project_dir,
                profiles_dir=self.profiles_dir,
                vars=self._get_cli_vars(),
            )

<<<<<<< HEAD
        # Use path if valid, prioritize it as the in_str
        fpath = Path(fname)
        if fpath.exists() and not in_str:
            in_str = fpath.read_text()

        self.dbt_config = osmosis_dbt_project.config
        node = self._find_node(osmosis_dbt_project, fname)
        node = osmosis_dbt_project.compile_node(node).node
        # Generate context
        ctx = osmosis_dbt_project.generate_runtime_model_context(node)
        env = jinja.get_environment(node)
        env.add_extension(SnapshotExtension)
        if hasattr(node, "injected_sql"):
            # If injected SQL is present, it contains a better picture
            # of what will actually hit the database (e.g. with tests).
            # However it's not always present.
            compiled_sql = node.injected_sql
        else:
            compiled_sql = getattr(node, COMPILED_SQL_ATTRIBUTE)

        def make_template(_in_str):
            return env.from_string(_in_str, globals=ctx)

        # Need compiled
        if not compiled_sql:  # pragma: no cover
            raise SQLTemplaterError(
                "dbt templater compilation failed silently, check your "
                "configuration by running `dbt compile` directly."
=======
            if not compiled_sql:  # pragma: no cover
                raise SQLTemplaterError(
                    "dbt templater compilation failed silently, check your "
                    "configuration by running `dbt compile` directly."
                )
            source_dbt_sql = in_str
            if not source_dbt_sql.rstrip().endswith("-%}"):
                n_trailing_newlines = len(source_dbt_sql) - len(
                    source_dbt_sql.rstrip("\n")
                )
            else:
                # Source file ends with right whitespace stripping, so there's
                # no need to preserve/restore trailing newlines, as they would
                # have been removed regardless of dbt's
                # keep_trailing_newlines=False behavior.
                n_trailing_newlines = 0

            templater_logger.debug(
                "    Trailing newline count in source dbt model: %r",
                n_trailing_newlines,
            )
            templater_logger.debug("    Raw SQL before compile: %r", source_dbt_sql)
            templater_logger.debug("    Node raw SQL: %r", raw_sql)
            templater_logger.debug("    Node compiled SQL: %r", compiled_sql)

            # When using dbt-templater, trailing newlines are ALWAYS REMOVED during
            # compiling. Unless fixed (like below), this will cause:
            #    1. Assertion errors in TemplatedFile, when it sanity checks the
            #       contents of the sliced_file array.
            #    2. L009 linting errors when running "sqlfluff lint foo_bar.sql"
            #       since the linter will use the compiled code with the newlines
            #       removed.
            #    3. "No newline at end of file" warnings in Git/GitHub since
            #       sqlfluff uses the compiled SQL to write fixes back to the
            #       source SQL in the dbt model.
            #
            # The solution is (note that both the raw and compiled files have
            # had trailing newline(s) removed by the dbt-templater.
            #    1. Check for trailing newlines before compiling by looking at the
            #       raw SQL in the source dbt file. Remember the count of trailing
            #       newlines.
            #    2. Set node.raw_sql/node.raw_code to the original source file contents.
            #    3. Append the count from #1 above to compiled_sql. (In
            #       production, slice_file() does not usually use this string,
            #       but some test scenarios do.
            setattr(node, RAW_SQL_ATTRIBUTE, source_dbt_sql)
            compiled_sql = compiled_sql + "\n" * n_trailing_newlines

            # TRICKY: dbt configures Jinja2 with keep_trailing_newline=False.
            # As documented (https://jinja.palletsprojects.com/en/3.0.x/api/),
            # this flag's behavior is: "Preserve the trailing newline when
            # rendering templates. The default is False, which causes a single
            # newline, if present, to be stripped from the end of the template."
            #
            # Below, we use "append_to_templated" to effectively "undo" this.
            raw_sliced, sliced_file, templated_sql = self.slice_file(
                source_dbt_sql,
                compiled_sql,
                config=config,
                make_template=make_template,
                append_to_templated="\n" if n_trailing_newlines else "",
>>>>>>> 645bfa3d
            )

        # Whitespace
        if not in_str.rstrip().endswith("-%}"):
            n_trailing_newlines = len(in_str) - len(in_str.rstrip("\n"))
        else:
            # Source file ends with right whitespace stripping, so there's
            # no need to preserve/restore trailing newlines.
            n_trailing_newlines = 0

        # LOG
        templater_logger.debug(
            "    Trailing newline count in source dbt model: %r",
            n_trailing_newlines,
        )
        templater_logger.debug("    Raw SQL before compile: %r", in_str)
        templater_logger.debug("    Node raw SQL: %r", in_str)
        templater_logger.debug("    Node compiled SQL: %r", compiled_sql)

        # SLICE
        raw_sliced, sliced_file, templated_sql = self.slice_file(
            raw_str=in_str,
            templated_str=compiled_sql + "\n" * n_trailing_newlines,
            config=config,
            make_template=make_template,
            append_to_templated="\n" if n_trailing_newlines else "",
        )

        return (
            TemplatedFile(
                source_str=in_str,
                templated_str=templated_sql,
                fname=fname,
                sliced_file=sliced_file,
                raw_sliced=raw_sliced,
            ),
            # No violations returned in this way.
            [],
        )


class SnapshotExtension(StandaloneTag):
    """Dummy "snapshot" tags so raw dbt templates will parse.

    For more context, see sqlfluff-templater-dbt.
    """

    tags = {"snapshot", "endsnapshot"}

    def render(self, format_string=None):
        """Dummy method that renders the tag."""
        return ""<|MERGE_RESOLUTION|>--- conflicted
+++ resolved
@@ -15,13 +15,8 @@
 from dbt.version import get_installed_version
 from jinja2_simple_tags import StandaloneTag
 
-<<<<<<< HEAD
-from sqlfluff.core.config import FluffConfig
-=======
 from sqlfluff.cli.formatters import OutputStreamFormatter
 from sqlfluff.core import FluffConfig
-from sqlfluff.core.cached_property import cached_property
->>>>>>> 645bfa3d
 from sqlfluff.core.errors import SQLTemplaterError, SQLFluffSkipFile
 from sqlfluff.core.templaters.base import TemplatedFile, large_file_check
 from sqlfluff.core.templaters.jinja import JinjaTemplater
@@ -167,19 +162,11 @@
     def process(
         self,
         *,
-<<<<<<< HEAD
-        in_str: str,
-        fname: Optional[str] = None,
-        config: Optional[FluffConfig] = None,
-        formatter=None,
-        **kwargs,
-    ):
-        """Compile a dbt model and return the compiled SQL."""
-=======
+        in_str: Optional[str] = None,
         fname: str,
-        in_str: Optional[str] = None,
         config: Optional[FluffConfig] = None,
         formatter: Optional[OutputStreamFormatter] = None,
+        **kwargs,
     ):
         """Compile a dbt model and return the compiled SQL.
 
@@ -190,7 +177,6 @@
                 templating operation. Only necessary for some templaters.
             formatter: Optional object for output.
         """
->>>>>>> 645bfa3d
         # Stash the formatter if provided to use in cached methods.
         self.formatter = formatter
         self.sqlfluff_config = config
@@ -248,7 +234,6 @@
                 vars=self._get_cli_vars(),
             )
 
-<<<<<<< HEAD
         # Use path if valid, prioritize it as the in_str
         fpath = Path(fname)
         if fpath.exists() and not in_str:
@@ -277,69 +262,6 @@
             raise SQLTemplaterError(
                 "dbt templater compilation failed silently, check your "
                 "configuration by running `dbt compile` directly."
-=======
-            if not compiled_sql:  # pragma: no cover
-                raise SQLTemplaterError(
-                    "dbt templater compilation failed silently, check your "
-                    "configuration by running `dbt compile` directly."
-                )
-            source_dbt_sql = in_str
-            if not source_dbt_sql.rstrip().endswith("-%}"):
-                n_trailing_newlines = len(source_dbt_sql) - len(
-                    source_dbt_sql.rstrip("\n")
-                )
-            else:
-                # Source file ends with right whitespace stripping, so there's
-                # no need to preserve/restore trailing newlines, as they would
-                # have been removed regardless of dbt's
-                # keep_trailing_newlines=False behavior.
-                n_trailing_newlines = 0
-
-            templater_logger.debug(
-                "    Trailing newline count in source dbt model: %r",
-                n_trailing_newlines,
-            )
-            templater_logger.debug("    Raw SQL before compile: %r", source_dbt_sql)
-            templater_logger.debug("    Node raw SQL: %r", raw_sql)
-            templater_logger.debug("    Node compiled SQL: %r", compiled_sql)
-
-            # When using dbt-templater, trailing newlines are ALWAYS REMOVED during
-            # compiling. Unless fixed (like below), this will cause:
-            #    1. Assertion errors in TemplatedFile, when it sanity checks the
-            #       contents of the sliced_file array.
-            #    2. L009 linting errors when running "sqlfluff lint foo_bar.sql"
-            #       since the linter will use the compiled code with the newlines
-            #       removed.
-            #    3. "No newline at end of file" warnings in Git/GitHub since
-            #       sqlfluff uses the compiled SQL to write fixes back to the
-            #       source SQL in the dbt model.
-            #
-            # The solution is (note that both the raw and compiled files have
-            # had trailing newline(s) removed by the dbt-templater.
-            #    1. Check for trailing newlines before compiling by looking at the
-            #       raw SQL in the source dbt file. Remember the count of trailing
-            #       newlines.
-            #    2. Set node.raw_sql/node.raw_code to the original source file contents.
-            #    3. Append the count from #1 above to compiled_sql. (In
-            #       production, slice_file() does not usually use this string,
-            #       but some test scenarios do.
-            setattr(node, RAW_SQL_ATTRIBUTE, source_dbt_sql)
-            compiled_sql = compiled_sql + "\n" * n_trailing_newlines
-
-            # TRICKY: dbt configures Jinja2 with keep_trailing_newline=False.
-            # As documented (https://jinja.palletsprojects.com/en/3.0.x/api/),
-            # this flag's behavior is: "Preserve the trailing newline when
-            # rendering templates. The default is False, which causes a single
-            # newline, if present, to be stripped from the end of the template."
-            #
-            # Below, we use "append_to_templated" to effectively "undo" this.
-            raw_sliced, sliced_file, templated_sql = self.slice_file(
-                source_dbt_sql,
-                compiled_sql,
-                config=config,
-                make_template=make_template,
-                append_to_templated="\n" if n_trailing_newlines else "",
->>>>>>> 645bfa3d
             )
 
         # Whitespace
