--- conflicted
+++ resolved
@@ -606,17 +606,8 @@
         return "<{0}: [{1}]>".format(
             self.__class__.__name__,
             curtail_string(
-<<<<<<< HEAD
-                ", ".join(
-                    curtail_string(repr(elem), 40)
-                    for elem in self._elements
-                ),
-                100
-            )
-=======
-                ", ".join(curtail_string(repr(elem), 15) for elem in self._elements), 50
+                ", ".join(curtail_string(repr(elem), 40) for elem in self._elements), 100
             ),
->>>>>>> b6c993ca
         )
 
 
@@ -877,7 +868,7 @@
         if not available_options:
             parse_match_logging(
                 self.__class__.__name__,
-                "_match",
+                "match",
                 "PRN",
                 parse_context=parse_context,
                 v_level=3,
@@ -887,19 +878,17 @@
         else:
             parse_match_logging(
                 self.__class__.__name__,
-<<<<<<< HEAD
-                '_match', "PRN",
-                parse_context=parse_context, v_level=3,
-                ns=non_simple, ps=pruned_simple, ms=matched_simple,
-                pruned=prune_buff, opts=available_options)
-=======
-                "_match",
+                "match",
                 "PRN",
                 parse_context=parse_context,
                 v_level=3,
+                ns=non_simple,
+                ps=pruned_simple,
+                ms=matched_simple,             
                 pruned=prune_buff,
-            )
->>>>>>> b6c993ca
+                opts=available_options
+            )
+
 
         # Match on each of the options still left.
         for opt in available_options:
@@ -920,7 +909,7 @@
                     best_match = m
                 parse_match_logging(
                     self.__class__.__name__,
-                    "_match",
+                    "match",
                     "SAVE",
                     parse_context=parse_context,
                     v_level=3,
